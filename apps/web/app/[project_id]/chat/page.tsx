--- conflicted
+++ resolved
@@ -15,7 +15,6 @@
 
 // 더 이상 ProjectSettings을 로드하지 않음 (메인 페이지에서 글로벌 설정으로 관리)
 
-<<<<<<< HEAD
 const API_BASE = '';
 
 // Define assistant brand colors
@@ -40,9 +39,6 @@
   };
   return filters[hex] || '';
 };
-=======
-const API_BASE = process.env.NEXT_PUBLIC_API_BASE || '';
->>>>>>> 049dbf74
 
 type Entry = { path: string; type: 'file'|'dir'; size?: number };
 type Params = { params: { project_id: string } };
@@ -1495,18 +1491,9 @@
             {/* 간단한 입력 영역 */}
             <div className="p-4 rounded-bl-2xl">
               <ChatInput 
-<<<<<<< HEAD
                 onSendMessage={(message, images) => {
                   // Pass images to runAct
                   runAct(message, images);
-=======
-                onSendMessage={(message) => {
-                  if (mode === 'chat') {
-                    sendChatMessage(message);
-                  } else {
-                    runAct(message);
-                  }
->>>>>>> 049dbf74
                 }}
                 disabled={isRunning}
                 placeholder={mode === 'act' ? "Ask Claudable..." : "Chat with Claudable..."}
